--- conflicted
+++ resolved
@@ -30,10 +30,7 @@
             wb = xlrd.open_workbook(
                 filename=filepath_or_buffer, logfile=devnull
             )
-<<<<<<< HEAD
-    return pandas.read_excel(wb, engine='xlrd', dtype=object, **kwargs)
-=======
+
     kwargs['engine'] = 'xlrd'
     kwargs['dtype'] = object
-    return pandas.read_excel(wb, **kwargs)
->>>>>>> ee390f2f
+    return pandas.read_excel(wb, **kwargs)