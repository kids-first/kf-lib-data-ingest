--- conflicted
+++ resolved
@@ -8,11 +8,8 @@
 See etl.configuration.target_api_config docstring for more details on the
 requirements for format and content.
 """
-<<<<<<< HEAD
 from threading import Lock
-=======
 import logging
->>>>>>> b6ad3321
 
 from d3b_utils.requests_retry import Session
 from kf_lib_data_ingest.common import constants
@@ -852,26 +849,15 @@
 
 
 def coerce_types(host, entity_class, body):
-<<<<<<< HEAD
     with swag:
         if not swagger_cache:
-            swagger = get_open_api_v2_schema(host)
+            swagger = get_open_api_v2_schema(host, logger=logger)
             defs = swagger["definitions"]
             for c in all_targets:
                 n = c.class_name
                 uccn = upper_camel_case(n)
                 if uccn in defs:
                     swagger_cache[n] = defs[uccn]
-=======
-    if not swagger_cache:
-        swagger = get_open_api_v2_schema(host, logger=logger)
-        defs = swagger["definitions"]
-        for c in all_targets:
-            n = c.class_name
-            uccn = upper_camel_case(n)
-            if uccn in defs:
-                swagger_cache[n] = defs[uccn]
->>>>>>> b6ad3321
 
     properties = swagger_cache[entity_class.class_name]["properties"]
 
